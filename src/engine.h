#pragma once

#include "NvOnnxParser.h"
#include <cuda_fp16.h>
#include <cuda_runtime.h>
#include <filesystem>
#include <fstream>
#include <opencv2/core/cuda.hpp>
#include <opencv2/cudaarithm.hpp>
#include <opencv2/cudaimgproc.hpp>
#include <opencv2/cudawarping.hpp>
#include <opencv2/opencv.hpp>

#include "IEngine.h"
#include "logger.h"
#include "Int8Calibrator.h"
#include "util/Util.h"
#include "util/Stopwatch.h"
#include "macros.h"

// Precision used for GPU inference
enum class Precision {
    // Full precision floating point value
    FP32,
    // Half prevision floating point value
    FP16,
    // Int8 quantization.
    // Has reduced dynamic range, may result in slight loss in accuracy.
    // If INT8 is selected, must provide path to calibration dataset directory.
    INT8,
};

// Options for the network
struct Options {
    // Precision to use for GPU inference.
    Precision precision = Precision::FP16;
    // If INT8 precision is selected, must provide path to calibration dataset
    // directory.
    std::string calibrationDataDirectoryPath;
    // The batch size to be used when computing calibration data for INT8
    // inference. Should be set to as large a batch number as your GPU will
    // support.
    int32_t calibrationBatchSize = 128;
    // The batch size which should be optimized for.
    int32_t optBatchSize = 1;
    // Maximum allowable batch size
    int32_t maxBatchSize = 16;
    // GPU device index
    int deviceIndex = 0;
    // Directory where the engine file should be saved
    std::string engineFileDir = ".";
};

// Class to extend TensorRT logger
class Logger : public nvinfer1::ILogger {
    void log(Severity severity, const char *msg) noexcept override;
};

template <typename T>
class Engine : public IEngine<T> {
public:
    Engine(const Options &options);
    ~Engine();

    // Build the onnx model into a TensorRT engine file, cache the model to disk
    // (to avoid rebuilding in future), and then load the model into memory The
    // default implementation will normalize values between [0.f, 1.f] Setting the
    // normalize flag to false will leave values between [0.f, 255.f] (some
    // converted models may require this). If the model requires values to be
    // normalized between [-1.f, 1.f], use the following params:
    //    subVals = {0.5f, 0.5f, 0.5f};
    //    divVals = {0.5f, 0.5f, 0.5f};
    //    normalize = true;
    bool buildLoadNetwork(std::string onnxModelPath, const std::array<float, 3> &subVals = {0.f, 0.f, 0.f},
                          const std::array<float, 3> &divVals = {1.f, 1.f, 1.f}, bool normalize = true) override;

    // Load a TensorRT engine file from disk into memory
    // The default implementation will normalize values between [0.f, 1.f]
    // Setting the normalize flag to false will leave values between [0.f, 255.f]
    // (some converted models may require this). If the model requires values to
    // be normalized between [-1.f, 1.f], use the following params:
    //    subVals = {0.5f, 0.5f, 0.5f};
    //    divVals = {0.5f, 0.5f, 0.5f};
    //    normalize = true;
    bool loadNetwork(std::string trtModelPath, const std::array<float, 3> &subVals = {0.f, 0.f, 0.f},
                     const std::array<float, 3> &divVals = {1.f, 1.f, 1.f}, bool normalize = true) override;

    // Run inference.
    // Input format [input][batch][cv::cuda::GpuMat]
    // Output format [batch][output][feature_vector]
    bool runInference(const std::vector<std::vector<cv::cuda::GpuMat>> &inputs, std::vector<std::vector<std::vector<T>>> &featureVectors) override;


    // Run inference.
    // Input format [input][cv::cuda::GpuMat]
    // Output format [batch][output][feature_vector]
    bool runInference(const cv::Mat &input, cv::Mat &output);

    // Utility method for resizing an image while maintaining the aspect ratio by
    // adding padding to smaller dimension after scaling While letterbox padding
    // normally adds padding to top & bottom, or left & right sides, this
    // implementation only adds padding to the right or bottom side This is done
    // so that it's easier to convert detected coordinates (ex. YOLO model) back
    // to the original reference frame.
    static cv::cuda::GpuMat resizeKeepAspectRatioPadRightBottom(const cv::cuda::GpuMat &input, size_t height, size_t width,
                                                                const cv::Scalar &bgcolor = cv::Scalar(0, 0, 0));

    [[nodiscard]] const std::vector<nvinfer1::Dims3> &getInputDims() const override { return m_inputDims; };
    [[nodiscard]] const std::vector<nvinfer1::Dims> &getOutputDims() const override { return m_outputDims; };

    // Utility method for transforming triple nested output array into 2D array
    // Should be used when the output batch size is 1, but there are multiple
    // output feature vectors
    static void transformOutput(std::vector<std::vector<std::vector<T>>> &input, std::vector<std::vector<T>> &output);

    // Utility method for transforming triple nested output array into single
    // array Should be used when the output batch size is 1, and there is only a
    // single output feature vector
    static void transformOutput(std::vector<std::vector<std::vector<T>>> &input, std::vector<T> &output);
    // Convert NHWC to NCHW and apply scaling and mean subtraction
    static cv::cuda::GpuMat blobFromGpuMats(const std::vector<cv::cuda::GpuMat> &batchInput, const std::array<float, 3> &subVals,
<<<<<<< HEAD
                                            const std::array<float, 3> &divVals, bool normalize);
    static cv::cuda::GpuMat blobFromMat(const cv::Mat &batchInput, const std::array<float, 3> &subVals,
                                            const std::array<float, 3> &divVals, bool normalize);
=======
                                            const std::array<float, 3> &divVals, bool normalize, bool swapRB = false);
>>>>>>> 68447852

private:
    // Build the network
    bool build(std::string onnxModelPath, const std::array<float, 3> &subVals, const std::array<float, 3> &divVals, bool normalize);

    // Converts the engine options into a string
    std::string serializeEngineOptions(const Options &options, const std::string &onnxModelPath);

    void getDeviceNames(std::vector<std::string> &deviceNames);

    void clearGpuBuffers();

    // Normalization, scaling, and mean subtraction of inputs
    std::array<float, 3> m_subVals{};
    std::array<float, 3> m_divVals{};
    bool m_normalize;

    // Holds pointers to the input and output GPU buffers
    std::vector<void *> m_buffers;
    std::vector<uint32_t> m_outputLengths{};
    std::vector<nvinfer1::Dims3> m_inputDims;
    std::vector<nvinfer1::Dims> m_outputDims;
    std::vector<std::string> m_IOTensorNames;
    int32_t m_inputBatchSize;

    // Must keep IRuntime around for inference, see:
    // https://forums.developer.nvidia.com/t/is-it-safe-to-deallocate-nvinfer1-iruntime-after-creating-an-nvinfer1-icudaengine-but-before-running-inference-with-said-icudaengine/255381/2?u=cyruspk4w6
    std::unique_ptr<nvinfer1::IRuntime> m_runtime = nullptr;
    std::unique_ptr<Int8EntropyCalibrator2> m_calibrator = nullptr;
    std::unique_ptr<nvinfer1::ICudaEngine> m_engine = nullptr;
    std::unique_ptr<nvinfer1::IExecutionContext> m_context = nullptr;
    const Options m_options;
    Logger m_logger;
};

template <typename T> Engine<T>::Engine(const Options &options) : m_options(options) {}

template <typename T> Engine<T>::~Engine() { clearGpuBuffers(); }

<<<<<<< HEAD
template <typename T> void Engine<T>::clearGpuBuffers() {
    if (!m_buffers.empty()) {
        // Free GPU memory of outputs
        const auto numInputs = m_inputDims.size();
        for (int32_t outputBinding = numInputs; outputBinding < m_engine->getNbIOTensors(); ++outputBinding) {
            Util::checkCudaErrorCode(cudaFree(m_buffers[outputBinding]));
        }
        m_buffers.clear();
    }
}

template <typename T>
bool Engine<T>::buildLoadNetwork(std::string onnxModelPath, const std::array<float, 3> &subVals, const std::array<float, 3> &divVals,
                                 bool normalize) {
    // Only regenerate the engine file if it has not already been generated for
    // the specified options, otherwise load cached version from disk
    const auto engineName = serializeEngineOptions(m_options, onnxModelPath);
    std::cout << "Searching for engine file with name: " << engineName << std::endl;

    if (Util::doesFileExist(engineName)) {
        std::cout << "Engine found, not regenerating..." << std::endl;
    } else {
        if (!Util::doesFileExist(onnxModelPath)) {
            throw std::runtime_error("Could not find onnx model at path: " + onnxModelPath);
        }

        // Was not able to find the engine file, generate...
        std::cout << "Engine not found, generating. This could take a while..." << std::endl;

        // Build the onnx model into a TensorRT engine
        auto ret = build(onnxModelPath, subVals, divVals, normalize);
        if (!ret) {
            return false;
        }
    }

    // Load the TensorRT engine file into memory
    return loadNetwork(engineName, subVals, divVals, normalize);
}

template <typename T>
bool Engine<T>::loadNetwork(std::string trtModelPath, const std::array<float, 3> &subVals, const std::array<float, 3> &divVals,
                            bool normalize) {
    m_subVals = subVals;
    m_divVals = divVals;
    m_normalize = normalize;

    // Read the serialized model from disk
    if (!Util::doesFileExist(trtModelPath)) {
        std::cout << "Error, unable to read TensorRT model at path: " + trtModelPath << std::endl;
        return false;
    } else {
        std::cout << "Loading TensorRT engine file at path: " << trtModelPath << std::endl;
    }

    std::ifstream file(trtModelPath, std::ios::binary | std::ios::ate);
    std::streamsize size = file.tellg();
    file.seekg(0, std::ios::beg);

    std::vector<char> buffer(size);
    if (!file.read(buffer.data(), size)) {
        throw std::runtime_error("Unable to read engine file");
    }

    // Create a runtime to deserialize the engine file.
    m_runtime = std::unique_ptr<nvinfer1::IRuntime>{nvinfer1::createInferRuntime(m_logger)};
    if (!m_runtime) {
        return false;
    }

    // Set the device index
    auto ret = cudaSetDevice(m_options.deviceIndex);
    if (ret != 0) {
        int numGPUs;
        cudaGetDeviceCount(&numGPUs);
        auto errMsg = "Unable to set GPU device index to: " + std::to_string(m_options.deviceIndex) + ". Note, your device has " +
                      std::to_string(numGPUs) + " CUDA-capable GPU(s).";
        throw std::runtime_error(errMsg);
    }

    // Create an engine, a representation of the optimized model.
    m_engine = std::unique_ptr<nvinfer1::ICudaEngine>(m_runtime->deserializeCudaEngine(buffer.data(), buffer.size()));
    if (!m_engine) {
        return false;
    }

    // The execution context contains all of the state associated with a
    // particular invocation
    m_context = std::unique_ptr<nvinfer1::IExecutionContext>(m_engine->createExecutionContext());
    if (!m_context) {
        return false;
    }

    // Storage for holding the input and output buffers
    // This will be passed to TensorRT for inference
    clearGpuBuffers();
    m_buffers.resize(m_engine->getNbIOTensors());

    m_outputLengths.clear();
    m_inputDims.clear();
    m_outputDims.clear();
    m_IOTensorNames.clear();

    // Create a cuda stream
    cudaStream_t stream;
    Util::checkCudaErrorCode(cudaStreamCreate(&stream));

    // Allocate GPU memory for input and output buffers
    m_outputLengths.clear();
    for (int i = 0; i < m_engine->getNbIOTensors(); ++i) {
        const auto tensorName = m_engine->getIOTensorName(i);
        m_IOTensorNames.emplace_back(tensorName);
        const auto tensorType = m_engine->getTensorIOMode(tensorName);
        const auto tensorShape = m_engine->getTensorShape(tensorName);
        const auto tensorDataType = m_engine->getTensorDataType(tensorName);

        if (tensorType == nvinfer1::TensorIOMode::kINPUT) {
            // The implementation currently only supports inputs of type float
            if (m_engine->getTensorDataType(tensorName) != nvinfer1::DataType::kFLOAT) {
                throw std::runtime_error("Error, the implementation currently only supports float inputs");
            }

            // Don't need to allocate memory for inputs as we will be using the OpenCV
            // GpuMat buffer directly.

            // Store the input dims for later use
            m_inputDims.emplace_back(tensorShape.d[1], tensorShape.d[2], tensorShape.d[3]);
            m_inputBatchSize = tensorShape.d[0];
        } else if (tensorType == nvinfer1::TensorIOMode::kOUTPUT) {
            // Ensure the model output data type matches the template argument
            // specified by the user
            if (tensorDataType == nvinfer1::DataType::kFLOAT && !std::is_same<float, T>::value) {
                throw std::runtime_error("Error, the model has expected output of type float. Engine class "
                                         "template parameter must be adjusted.");
            } else if (tensorDataType == nvinfer1::DataType::kHALF && !std::is_same<__half, T>::value) {
                throw std::runtime_error("Error, the model has expected output of type __half. Engine class "
                                         "template parameter must be adjusted.");
            } else if (tensorDataType == nvinfer1::DataType::kINT8 && !std::is_same<int8_t, T>::value) {
                throw std::runtime_error("Error, the model has expected output of type int8_t. Engine class "
                                         "template parameter must be adjusted.");
            } else if (tensorDataType == nvinfer1::DataType::kINT32 && !std::is_same<int32_t, T>::value) {
                throw std::runtime_error("Error, the model has expected output of type int32_t. Engine "
                                         "class template parameter must be adjusted.");
            } else if (tensorDataType == nvinfer1::DataType::kBOOL && !std::is_same<bool, T>::value) {
                throw std::runtime_error("Error, the model has expected output of type bool. Engine class "
                                         "template parameter must be adjusted.");
            } else if (tensorDataType == nvinfer1::DataType::kUINT8 && !std::is_same<uint8_t, T>::value) {
                throw std::runtime_error("Error, the model has expected output of type uint8_t. Engine "
                                         "class template parameter must be adjusted.");
            }
            // } else if (tensorDataType == nvinfer1::DataType::kFP8) {
                // throw std::runtime_error("Error, model has unsupported output type");
            // }

            // The binding is an output
            uint32_t outputLength = 1;
            m_outputDims.push_back(tensorShape);

            for (int j = 1; j < tensorShape.nbDims; ++j) {
                // We ignore j = 0 because that is the batch size, and we will take that
                // into account when sizing the buffer
                outputLength *= tensorShape.d[j];
            }

            m_outputLengths.push_back(outputLength);
            // Now size the output buffer appropriately, taking into account the max
            // possible batch size (although we could actually end up using less
            // memory)
            Util::checkCudaErrorCode(cudaMallocAsync(&m_buffers[i], outputLength * m_options.maxBatchSize * sizeof(T), stream));
        } else {
            throw std::runtime_error("Error, IO Tensor is neither an input or output!");
        }
    }

    // Synchronize and destroy the cuda stream
    Util::checkCudaErrorCode(cudaStreamSynchronize(stream));
    Util::checkCudaErrorCode(cudaStreamDestroy(stream));

    return true;
}

template <typename T>
bool Engine<T>::build(std::string onnxModelPath, const std::array<float, 3> &subVals, const std::array<float, 3> &divVals, bool normalize) {
    // Create our engine builder.
    auto builder = std::unique_ptr<nvinfer1::IBuilder>(nvinfer1::createInferBuilder(m_logger));
    if (!builder) {
        return false;
    }

    // Define an explicit batch size and then create the network (implicit batch
    // size is deprecated). More info here:
    // https://docs.nvidia.com/deeplearning/tensorrt/developer-guide/index.html#explicit-implicit-batch
    auto explicitBatch = 1U << static_cast<uint32_t>(nvinfer1::NetworkDefinitionCreationFlag::kEXPLICIT_BATCH);
    auto network = std::unique_ptr<nvinfer1::INetworkDefinition>(builder->createNetworkV2(explicitBatch));
    if (!network) {
        return false;
    }

    // Create a parser for reading the onnx file.
    auto parser = std::unique_ptr<nvonnxparser::IParser>(nvonnxparser::createParser(*network, m_logger));
    if (!parser) {
        return false;
    }

    // We are going to first read the onnx file into memory, then pass that buffer
    // to the parser. Had our onnx model file been encrypted, this approach would
    // allow us to first decrypt the buffer.
    std::ifstream file(onnxModelPath, std::ios::binary | std::ios::ate);
    std::streamsize size = file.tellg();
    file.seekg(0, std::ios::beg);

    std::vector<char> buffer(size);
    if (!file.read(buffer.data(), size)) {
        throw std::runtime_error("Unable to read engine file");
    }

    // Parse the buffer we read into memory.
    auto parsed = parser->parse(buffer.data(), buffer.size());
    if (!parsed) {
        return false;
    }

    // Ensure that all the inputs have the same batch size
    const auto numInputs = network->getNbInputs();
    if (numInputs < 1) {
        throw std::runtime_error("Error, model needs at least 1 input!");
    }
    const auto input0Batch = network->getInput(0)->getDimensions().d[0];
    for (int32_t i = 1; i < numInputs; ++i) {
        if (network->getInput(i)->getDimensions().d[0] != input0Batch) {
            throw std::runtime_error("Error, the model has multiple inputs, each "
                                     "with differing batch sizes!");
        }
    }

    // Check to see if the model supports dynamic batch size or not
    bool doesSupportDynamicBatch = false;
    if (input0Batch == -1) {
        doesSupportDynamicBatch = true;
        std::cout << "Model supports dynamic batch size" << std::endl;
    } else {
        std::cout << "Model only supports fixed batch size of " << input0Batch << std::endl;
        // If the model supports a fixed batch size, ensure that the maxBatchSize
        // and optBatchSize were set correctly.
        if (m_options.optBatchSize != input0Batch || m_options.maxBatchSize != input0Batch) {
            throw std::runtime_error("Error, model only supports a fixed batch size of " + std::to_string(input0Batch) +
                                     ". Must set Options.optBatchSize and Options.maxBatchSize to 1");
        }
    }

    auto config = std::unique_ptr<nvinfer1::IBuilderConfig>(builder->createBuilderConfig());
    if (!config) {
        return false;
    }

    // Register a single optimization profile
    nvinfer1::IOptimizationProfile *optProfile = builder->createOptimizationProfile();
    for (int32_t i = 0; i < numInputs; ++i) {
        // Must specify dimensions for all the inputs the model expects.
        const auto input = network->getInput(i);
        const auto inputName = input->getName();
        const auto inputDims = input->getDimensions();
        int32_t inputC = inputDims.d[1];
        int32_t inputH = inputDims.d[2];
        int32_t inputW = inputDims.d[3];

        // Specify the optimization profile`
        if (doesSupportDynamicBatch) {
            optProfile->setDimensions(inputName, nvinfer1::OptProfileSelector::kMIN, nvinfer1::Dims4(1, inputC, inputH, inputW));
        } else {
            optProfile->setDimensions(inputName, nvinfer1::OptProfileSelector::kMIN,
                                      nvinfer1::Dims4(m_options.optBatchSize, inputC, inputH, inputW));
        }
        optProfile->setDimensions(inputName, nvinfer1::OptProfileSelector::kOPT,
                                  nvinfer1::Dims4(m_options.optBatchSize, inputC, inputH, inputW));
        optProfile->setDimensions(inputName, nvinfer1::OptProfileSelector::kMAX,
                                  nvinfer1::Dims4(m_options.maxBatchSize, inputC, inputH, inputW));
    }
    config->addOptimizationProfile(optProfile);

    // Set the precision level
    const auto engineName = serializeEngineOptions(m_options, onnxModelPath);
    if (m_options.precision == Precision::FP16) {
        // Ensure the GPU supports FP16 inference
        if (!builder->platformHasFastFp16()) {
            throw std::runtime_error("Error: GPU does not support FP16 precision");
        }
        config->setFlag(nvinfer1::BuilderFlag::kFP16);
    } else if (m_options.precision == Precision::INT8) {
        if (numInputs > 1) {
            throw std::runtime_error("Error, this implementation currently only supports INT8 "
                                     "quantization for single input models");
        }

        // Ensure the GPU supports INT8 Quantization
        if (!builder->platformHasFastInt8()) {
            throw std::runtime_error("Error: GPU does not support INT8 precision");
        }

        // Ensure the user has provided path to calibration data directory
        if (m_options.calibrationDataDirectoryPath.empty()) {
            throw std::runtime_error("Error: If INT8 precision is selected, must provide path to "
                                     "calibration data directory to Engine::build method");
        }

        config->setFlag((nvinfer1::BuilderFlag::kINT8));

        const auto input = network->getInput(0);
        const auto inputName = input->getName();
        const auto inputDims = input->getDimensions();
        const auto calibrationFileName = engineName + ".calibration";

        m_calibrator = std::make_unique<Int8EntropyCalibrator2>(m_options.calibrationBatchSize, inputDims.d[3], inputDims.d[2],
                                                                m_options.calibrationDataDirectoryPath, calibrationFileName, inputName,
                                                                subVals, divVals, normalize);
        config->setInt8Calibrator(m_calibrator.get());
    }

    // CUDA stream used for profiling by the builder.
    cudaStream_t profileStream;
    Util::checkCudaErrorCode(cudaStreamCreate(&profileStream));
    config->setProfileStream(profileStream);

    // Build the engine
    // If this call fails, it is suggested to increase the logger verbosity to
    // kVERBOSE and try rebuilding the engine. Doing so will provide you with more
    // information on why exactly it is failing.
    std::unique_ptr<nvinfer1::IHostMemory> plan{builder->buildSerializedNetwork(*network, *config)};
    if (!plan) {
        return false;
    }

    // Write the engine to disk
    std::ofstream outfile(engineName, std::ofstream::binary);
    outfile.write(reinterpret_cast<const char *>(plan->data()), plan->size());

    std::cout << "Success, saved engine to " << engineName << std::endl;

    Util::checkCudaErrorCode(cudaStreamDestroy(profileStream));
    return true;
}

template <typename T>
bool Engine<T>::runInference(const cv::Mat &input,
                             cv::Mat &output) {
    const auto numInputs = m_inputDims.size();
    if (numInputs > 1) {
        std::cout << "===== Error =====" << std::endl;
        std::cout << "Incorrect number of inputs provided!" << std::endl;
        return false;
    }

    // Ensure the batch size does not exceed the max
    if (input.size[0] > static_cast<size_t>(m_options.maxBatchSize)) {
        std::cout << "===== Error =====" << std::endl;
        std::cout << "The batch size is larger than the model expects!" << std::endl;
        std::cout << "Model max batch size: " << m_options.maxBatchSize << std::endl;
        std::cout << "Batch size provided to call to runInference: " << input.size[0] << std::endl;
        return false;
    }

    // Ensure that if the model has a fixed batch size that is greater than 1, the
    // input has the correct length
    if (m_inputBatchSize != -1 && input.size[0] != static_cast<size_t>(m_inputBatchSize)) {
        std::cout << "===== Error =====" << std::endl;
        std::cout << "The batch size is different from what the model expects!" << std::endl;
        std::cout << "Model batch size: " << m_inputBatchSize << std::endl;
        std::cout << "Batch size provided to call to runInference: " << input.size[0] << std::endl;
        return false;
    }

    const auto batchSize = static_cast<int32_t>(input.size[0]);

    // Create the cuda stream that will be used for inference
    cudaStream_t inferenceCudaStream;
    Util::checkCudaErrorCode(cudaStreamCreate(&inferenceCudaStream));

    std::vector<cv::cuda::GpuMat> preprocessedInputs;

    // Preprocess the input
    const auto &batchInput = input;
    const auto &dims = m_inputDims[0];

    // auto &input = batchInput[0];
    if (batchInput.size[1] != dims.d[0] || batchInput.size[2] != dims.d[1] || batchInput.size[3] != dims.d[2]) {
        std::cout << "===== Error =====" << std::endl;
        std::cout << "batchInput does not have correct size!" << std::endl;
        std::cout << "Expected: (" << dims.d[0] << ", " << dims.d[1] << ", " << dims.d[2] << ")" << std::endl;
        std::cout << "Got: (" << batchInput.size[1] << ", " << batchInput.size[2] << ", " << batchInput.size[3] << ")" << std::endl;
        std::cout << "Ensure you resize your batched input to the correct size" << std::endl;
        return false;
    }

    nvinfer1::Dims4 inputDims = {batchSize, dims.d[0], dims.d[1], dims.d[2]};
    std::cout << "m_IOTensorNames: " << m_IOTensorNames[0] << std::endl;
    m_context->setInputShape(m_IOTensorNames[0].c_str(),
                             inputDims); // Define the batch size

    auto tShape = m_context->getTensorShape(m_IOTensorNames[0].c_str());
    // print shape
    std::cout << "Shape: ";
    for (int i = 0; i < tShape.nbDims; ++i)
        std::cout << tShape.d[i] << " ";
    std::cout << std::endl;

    // OpenCV reads images into memory in NHWC format, while TensorRT expects
    // images in NCHW format. The following method converts NHWC to NCHW. Even
    // though TensorRT expects NCHW at IO, during optimization, it can
    // internally use NHWC to optimize cuda kernels See:
    // https://docs.nvidia.com/deeplearning/tensorrt/developer-guide/index.html#data-layout
    // Copy over the input data and perform the preprocessing
    // auto mfloat = blobFromGpuMats(batchInput, m_subVals, m_divVals, m_normalize);
    auto mfloat = blobFromMat(batchInput, m_subVals, m_divVals, m_normalize);
    preprocessedInputs.push_back(mfloat);
    m_buffers[0] = mfloat.ptr<void>();

    // Ensure all dynamic bindings have been defined.
    int32_t const size(m_engine->getNbIOTensors());
    std::vector<char const*> names(size);
    int32_t const nbNames = m_context->inferShapes(size, names.data());
    // if (!m_context->allInputDimensionsSpecified()) {
    if (nbNames < 0) {
        throw std::runtime_error("Error, not all required dimensions specified.");
    }

    // Set the address of the input and output buffers
    for (size_t i = 0; i < m_buffers.size(); ++i) {
        bool status = m_context->setTensorAddress(m_IOTensorNames[i].c_str(), m_buffers[i]);
        if (!status) {
            return false;
        }
    }

    // Run inference.
    bool status = m_context->enqueueV3(inferenceCudaStream);
    if (!status) {
        return false;
    }

    // Copy the outputs back to CPU
    const auto outputLength = m_outputLengths[0];
    output = cv::Mat(batchSize, outputLength, CV_32F);

    int32_t outputBinding = numInputs; // We start at index m_inputDims.size() to account for the inputs in our m_buffers
    Util::checkCudaErrorCode(cudaMemcpyAsync(output.data, 
                                             static_cast<char *>(m_buffers[outputBinding]),
                                             outputLength * sizeof(T) * batchSize, cudaMemcpyDeviceToHost, inferenceCudaStream));

    // // Copy the outputs back to CPU
    // featureVectors.clear();

    // for (int batch = 0; batch < batchSize; ++batch) {
    //     // Batch
    //     std::vector<std::vector<T>> batchOutputs{};
    //     for (int32_t outputBinding = numInputs; outputBinding < m_engine->getNbIOTensors(); ++outputBinding) {
    //         // We start at index m_inputDims.size() to account for the inputs in our
    //         // m_buffers
    //         std::vector<T> output;
    //         auto outputLength = m_outputLengths[outputBinding - numInputs];
    //         output.resize(outputLength);
    //         // Copy the output
    //         Util::checkCudaErrorCode(cudaMemcpyAsync(output.data(),
    //                                                  static_cast<char *>(m_buffers[outputBinding]) + (batch * sizeof(T) * outputLength),
    //                                                  outputLength * sizeof(T), cudaMemcpyDeviceToHost, inferenceCudaStream));
    //         batchOutputs.emplace_back(std::move(output));
    //     }
    //     featureVectors.emplace_back(std::move(batchOutputs));
    // }

    // Synchronize the cuda stream
    Util::checkCudaErrorCode(cudaStreamSynchronize(inferenceCudaStream));
    Util::checkCudaErrorCode(cudaStreamDestroy(inferenceCudaStream));

    // transpose output matrix
    // output = output.t();
    
    // print first batch of inputMatrix
    // auto tmp = batchInput({cv::Range(0,1), cv::Range::all(), cv::Range::all(), cv::Range::all()}).reshape(1, {32, 32});
    // std::cout << "batch: " << tmp.row(0) << std::endl;

    // std::cout << "number of features: " << output.size[0] << std::endl;
    // std::cout << "feature length: " << output.size[1] << std::endl;
    // std::cout << "first feature: " << output.row(0) << std::endl;
    // std::cout << "second feature: " << output.row(1) << std::endl;
    // std::cout << "last feature: " << output.row(output.size[0] - 1) << std::endl;


    return true;
}

template <typename T>
bool Engine<T>::runInference(const std::vector<std::vector<cv::cuda::GpuMat>> &inputs,
                             std::vector<std::vector<std::vector<T>>> &featureVectors) {
    // First we do some error checking
    if (inputs.empty() || inputs[0].empty()) {
        std::cout << "===== Error =====" << std::endl;
        std::cout << "Provided input vector is empty!" << std::endl;
        return false;
    }

    const auto numInputs = m_inputDims.size();
    if (inputs.size() != numInputs) {
        std::cout << "===== Error =====" << std::endl;
        std::cout << "Incorrect number of inputs provided!" << std::endl;
        return false;
    }

    // Ensure the batch size does not exceed the max
    if (inputs[0].size() > static_cast<size_t>(m_options.maxBatchSize)) {
        std::cout << "===== Error =====" << std::endl;
        std::cout << "The batch size is larger than the model expects!" << std::endl;
        std::cout << "Model max batch size: " << m_options.maxBatchSize << std::endl;
        std::cout << "Batch size provided to call to runInference: " << inputs[0].size() << std::endl;
        return false;
    }

    // Ensure that if the model has a fixed batch size that is greater than 1, the
    // input has the correct length
    if (m_inputBatchSize != -1 && inputs[0].size() != static_cast<size_t>(m_inputBatchSize)) {
        std::cout << "===== Error =====" << std::endl;
        std::cout << "The batch size is different from what the model expects!" << std::endl;
        std::cout << "Model batch size: " << m_inputBatchSize << std::endl;
        std::cout << "Batch size provided to call to runInference: " << inputs[0].size() << std::endl;
        return false;
    }

    const auto batchSize = static_cast<int32_t>(inputs[0].size());
    // Make sure the same batch size was provided for all inputs
    for (size_t i = 1; i < inputs.size(); ++i) {
        if (inputs[i].size() != static_cast<size_t>(batchSize)) {
            std::cout << "===== Error =====" << std::endl;
            std::cout << "The batch size needs to be constant for all inputs!" << std::endl;
            return false;
        }
    }

    // Create the cuda stream that will be used for inference
    cudaStream_t inferenceCudaStream;
    Util::checkCudaErrorCode(cudaStreamCreate(&inferenceCudaStream));

    std::vector<cv::cuda::GpuMat> preprocessedInputs;

    // Preprocess all the inputs
    for (size_t i = 0; i < numInputs; ++i) {
        const auto &batchInput = inputs[i];
        const auto &dims = m_inputDims[i];

        auto &input = batchInput[0];
        if (input.channels() != dims.d[0] || input.rows != dims.d[1] || input.cols != dims.d[2]) {
            std::cout << "===== Error =====" << std::endl;
            std::cout << "Input does not have correct size!" << std::endl;
            std::cout << "Expected: (" << dims.d[0] << ", " << dims.d[1] << ", " << dims.d[2] << ")" << std::endl;
            std::cout << "Got: (" << input.channels() << ", " << input.rows << ", " << input.cols << ")" << std::endl;
            std::cout << "Ensure you resize your input image to the correct size" << std::endl;
            return false;
        }

        nvinfer1::Dims4 inputDims = {batchSize, dims.d[0], dims.d[1], dims.d[2]};
        m_context->setInputShape(m_IOTensorNames[i].c_str(),
                                 inputDims); // Define the batch size

        // OpenCV reads images into memory in NHWC format, while TensorRT expects
        // images in NCHW format. The following method converts NHWC to NCHW. Even
        // though TensorRT expects NCHW at IO, during optimization, it can
        // internally use NHWC to optimize cuda kernels See:
        // https://docs.nvidia.com/deeplearning/tensorrt/developer-guide/index.html#data-layout
        // Copy over the input data and perform the preprocessing
        auto mfloat = blobFromGpuMats(batchInput, m_subVals, m_divVals, m_normalize);
        preprocessedInputs.push_back(mfloat);
        m_buffers[i] = mfloat.ptr<void>();
    }

    // Ensure all dynamic bindings have been defined.
    if (!m_context->allInputDimensionsSpecified()) {
        throw std::runtime_error("Error, not all required dimensions specified.");
    }

    // Set the address of the input and output buffers
    for (size_t i = 0; i < m_buffers.size(); ++i) {
        bool status = m_context->setTensorAddress(m_IOTensorNames[i].c_str(), m_buffers[i]);
        if (!status) {
            return false;
        }
    }

    // Run inference.
    bool status = m_context->enqueueV3(inferenceCudaStream);
    if (!status) {
        return false;
    }

    // Copy the outputs back to CPU
    featureVectors.clear();

    for (int batch = 0; batch < batchSize; ++batch) {
        // Batch
        std::vector<std::vector<T>> batchOutputs{};
        for (int32_t outputBinding = numInputs; outputBinding < m_engine->getNbIOTensors(); ++outputBinding) {
            // We start at index m_inputDims.size() to account for the inputs in our
            // m_buffers
            std::vector<T> output;
            auto outputLength = m_outputLengths[outputBinding - numInputs];
            output.resize(outputLength);
            // Copy the output
            Util::checkCudaErrorCode(cudaMemcpyAsync(output.data(),
                                                     static_cast<char *>(m_buffers[outputBinding]) + (batch * sizeof(T) * outputLength),
                                                     outputLength * sizeof(T), cudaMemcpyDeviceToHost, inferenceCudaStream));
            batchOutputs.emplace_back(std::move(output));
        }
        featureVectors.emplace_back(std::move(batchOutputs));
    }

    // Synchronize the cuda stream
    Util::checkCudaErrorCode(cudaStreamSynchronize(inferenceCudaStream));
    Util::checkCudaErrorCode(cudaStreamDestroy(inferenceCudaStream));
    return true;
}

template <typename T>
cv::cuda::GpuMat Engine<T>::blobFromGpuMats(const std::vector<cv::cuda::GpuMat> &batchInput, const std::array<float, 3> &subVals,
                                            const std::array<float, 3> &divVals, bool normalize) {
    cv::cuda::GpuMat gpu_dst(1, batchInput[0].rows * batchInput[0].cols * batchInput.size(), CV_32FC1);

    size_t width = batchInput[0].cols * batchInput[0].rows;
    for (size_t img = 0; img < batchInput.size(); img++) {
        std::vector<cv::cuda::GpuMat> input_channels{
            cv::cuda::GpuMat(batchInput[0].rows, batchInput[0].cols, CV_32FC1, &(gpu_dst.ptr()[0 + width * 3 * img])),
            cv::cuda::GpuMat(batchInput[0].rows, batchInput[0].cols, CV_32FC1, &(gpu_dst.ptr()[width + width * 3 * img])),
            cv::cuda::GpuMat(batchInput[0].rows, batchInput[0].cols, CV_32FC1, &(gpu_dst.ptr()[width * 2 + width * 3 * img]))};
        cv::cuda::split(batchInput[img], input_channels); // HWC -> CHW
    }

    cv::cuda::GpuMat mfloat;
    if (normalize) {
        // [0.f, 1.f]
        gpu_dst.convertTo(mfloat, CV_32FC1, 1.f / 255.f);
    } else {
        // [0.f, 255.f]
        gpu_dst.convertTo(mfloat, CV_32FC1);
    }

    // Apply scaling and mean subtraction
    cv::cuda::subtract(mfloat, cv::Scalar(subVals[0], subVals[1], subVals[2]), mfloat, cv::noArray(), -1);
    cv::cuda::divide(mfloat, cv::Scalar(divVals[0], divVals[1], divVals[2]), mfloat, 1, -1);

    return mfloat;
}



template <typename T>
cv::cuda::GpuMat Engine<T>::blobFromMat(const cv::Mat &batchInput, const std::array<float, 3> &subVals,
                                            const std::array<float, 3> &divVals, bool normalize) {

    // std::vector<cv::Mat> channels;
    // cv::split(batchInput, channels);
    // // Stretch one-channel images to vector
    // for (auto &tmp : channels) {
    //     tmp = tmp.reshape(1, 1);
    // }

    // cv::Mat batchInputReshaped;
    // cv::hconcat(channels, batchInputReshaped);

    // batchInputReshaped = cv::Mat::zeros(1, batchInput.size[0] * batchInput.size[1] * batchInput.size[2] * batchInput.size[3], CV_32F);

    // std::cout << "reshaped size: " << batchInputReshaped.size[0] << ", " << batchInputReshaped.size[1] << std::endl;

    // cv::cuda::GpuMat mfloat; //(batchInput.size(), batchInput.type());
    // cv::cuda::GpuMat gpu_dst(1, batchInput.size[0] * batchInput.size[1] * batchInput.size[2], CV_32FC1);
    // gpu_dst.upload(batchInput);
    // std::cout << "input type: " << batchInput.type() << std::endl;
    cv::Mat batchInputFlat = batchInput.reshape(1, {1, batchInput.size[0] * batchInput.size[1] * batchInput.size[2] * batchInput.size[3]});
    // batchInputFlat.convertTo(batchInputFlat, CV_32FC1);
    // cv::cuda::GpuMat gpu_dst(batchInput.reshape(1, {1, batchInput.size[0] * batchInput.size[1] * batchInput.size[2] * batchInput.size[3]}));
    // gpu_dst.upload(batchInputFlat);
    cv::cuda::GpuMat gpu_dst(batchInputFlat);
    // std::cout << "GPU mat element size: " << gpu_dst.elemSize() << std::endl;


    // size_t width = batchInput[0].cols * batchInput[0].rows;
    // for (size_t img = 0; img < batchInput.size(); img++) {
    //     std::vector<cv::cuda::GpuMat> input_channels{
    //         cv::cuda::GpuMat(batchInput[0].rows, batchInput[0].cols, CV_32FC1, &(gpu_dst.ptr()[0 + width * 3 * img])),
    //         cv::cuda::GpuMat(batchInput[0].rows, batchInput[0].cols, CV_32FC1, &(gpu_dst.ptr()[width + width * 3 * img])),
    //         cv::cuda::GpuMat(batchInput[0].rows, batchInput[0].cols, CV_32FC1, &(gpu_dst.ptr()[width * 2 + width * 3 * img]))};
    //     cv::cuda::split(batchInput[img], input_channels); // HWC -> CHW
    // }

    // cv::cuda::GpuMat mfloat;
    // if (normalize) {
    //     // [0.f, 1.f]
    //     gpu_dst.convertTo(mfloat, CV_32FC1, 1.f / 255.f);
    // } else {
    //     // [0.f, 255.f]
    //     gpu_dst.convertTo(mfloat, CV_32FC1);
    // }

    // // Apply scaling and mean subtraction
    // cv::cuda::subtract(mfloat, cv::Scalar(subVals[0], subVals[1], subVals[2]), mfloat, cv::noArray(), -1);
    // cv::cuda::divide(mfloat, cv::Scalar(divVals[0], divVals[1], divVals[2]), mfloat, 1, -1);

    return gpu_dst;
}

template <typename T> std::string Engine<T>::serializeEngineOptions(const Options &options, const std::string &onnxModelPath) {
    const auto filenamePos = onnxModelPath.find_last_of('/') + 1;
    std::string engineName = onnxModelPath.substr(filenamePos, onnxModelPath.find_last_of('.') - filenamePos) + ".engine";

    // Add the GPU device name to the file to ensure that the model is only used
    // on devices with the exact same GPU
    std::vector<std::string> deviceNames;
    getDeviceNames(deviceNames);

    if (static_cast<size_t>(options.deviceIndex) >= deviceNames.size()) {
        throw std::runtime_error("Error, provided device index is out of range!");
    }

    auto deviceName = deviceNames[options.deviceIndex];
    // Remove spaces from the device name
    deviceName.erase(std::remove_if(deviceName.begin(), deviceName.end(), ::isspace), deviceName.end());

    engineName += "." + deviceName;

    // Serialize the specified options into the filename
    if (options.precision == Precision::FP16) {
        engineName += ".fp16";
    } else if (options.precision == Precision::FP32) {
        engineName += ".fp32";
    } else {
        engineName += ".int8";
    }

    engineName += "." + std::to_string(options.maxBatchSize);
    engineName += "." + std::to_string(options.optBatchSize);

    return engineName;
}

template <typename T> void Engine<T>::getDeviceNames(std::vector<std::string> &deviceNames) {
    int numGPUs;
    cudaGetDeviceCount(&numGPUs);

    for (int device = 0; device < numGPUs; device++) {
        cudaDeviceProp prop;
        cudaGetDeviceProperties(&prop, device);

        deviceNames.push_back(std::string(prop.name));
    }
}

template <typename T>
cv::cuda::GpuMat Engine<T>::resizeKeepAspectRatioPadRightBottom(const cv::cuda::GpuMat &input, size_t height, size_t width,
                                                                const cv::Scalar &bgcolor) {
    float r = std::min(width / (input.cols * 1.0), height / (input.rows * 1.0));
    int unpad_w = r * input.cols;
    int unpad_h = r * input.rows;
    cv::cuda::GpuMat re(unpad_h, unpad_w, CV_8UC3);
    cv::cuda::resize(input, re, re.size());
    cv::cuda::GpuMat out(height, width, CV_8UC3, bgcolor);
    re.copyTo(out(cv::Rect(0, 0, re.cols, re.rows)));
    return out;
}

template <typename T>
void Engine<T>::transformOutput(std::vector<std::vector<std::vector<T>>> &input, std::vector<std::vector<T>> &output) {
    if (input.size() != 1) {
        throw std::logic_error("The feature vector has incorrect dimensions!");
    }

    output = std::move(input[0]);
}

template <typename T> void Engine<T>::transformOutput(std::vector<std::vector<std::vector<T>>> &input, std::vector<T> &output) {
    if (input.size() != 1 || input[0].size() != 1) {
        throw std::logic_error("The feature vector has incorrect dimensions!");
    }

    output = std::move(input[0][0]);
}
=======
// Include inline implementations
#include "engine/EngineRunInference.inl"
#include "engine/EngineUtilities.inl"
#include "engine/EngineBuildLoadNetwork.inl"
>>>>>>> 68447852
<|MERGE_RESOLUTION|>--- conflicted
+++ resolved
@@ -119,13 +119,9 @@
     static void transformOutput(std::vector<std::vector<std::vector<T>>> &input, std::vector<T> &output);
     // Convert NHWC to NCHW and apply scaling and mean subtraction
     static cv::cuda::GpuMat blobFromGpuMats(const std::vector<cv::cuda::GpuMat> &batchInput, const std::array<float, 3> &subVals,
-<<<<<<< HEAD
                                             const std::array<float, 3> &divVals, bool normalize);
     static cv::cuda::GpuMat blobFromMat(const cv::Mat &batchInput, const std::array<float, 3> &subVals,
                                             const std::array<float, 3> &divVals, bool normalize);
-=======
-                                            const std::array<float, 3> &divVals, bool normalize, bool swapRB = false);
->>>>>>> 68447852
 
 private:
     // Build the network
@@ -165,790 +161,7 @@
 
 template <typename T> Engine<T>::~Engine() { clearGpuBuffers(); }
 
-<<<<<<< HEAD
-template <typename T> void Engine<T>::clearGpuBuffers() {
-    if (!m_buffers.empty()) {
-        // Free GPU memory of outputs
-        const auto numInputs = m_inputDims.size();
-        for (int32_t outputBinding = numInputs; outputBinding < m_engine->getNbIOTensors(); ++outputBinding) {
-            Util::checkCudaErrorCode(cudaFree(m_buffers[outputBinding]));
-        }
-        m_buffers.clear();
-    }
-}
-
-template <typename T>
-bool Engine<T>::buildLoadNetwork(std::string onnxModelPath, const std::array<float, 3> &subVals, const std::array<float, 3> &divVals,
-                                 bool normalize) {
-    // Only regenerate the engine file if it has not already been generated for
-    // the specified options, otherwise load cached version from disk
-    const auto engineName = serializeEngineOptions(m_options, onnxModelPath);
-    std::cout << "Searching for engine file with name: " << engineName << std::endl;
-
-    if (Util::doesFileExist(engineName)) {
-        std::cout << "Engine found, not regenerating..." << std::endl;
-    } else {
-        if (!Util::doesFileExist(onnxModelPath)) {
-            throw std::runtime_error("Could not find onnx model at path: " + onnxModelPath);
-        }
-
-        // Was not able to find the engine file, generate...
-        std::cout << "Engine not found, generating. This could take a while..." << std::endl;
-
-        // Build the onnx model into a TensorRT engine
-        auto ret = build(onnxModelPath, subVals, divVals, normalize);
-        if (!ret) {
-            return false;
-        }
-    }
-
-    // Load the TensorRT engine file into memory
-    return loadNetwork(engineName, subVals, divVals, normalize);
-}
-
-template <typename T>
-bool Engine<T>::loadNetwork(std::string trtModelPath, const std::array<float, 3> &subVals, const std::array<float, 3> &divVals,
-                            bool normalize) {
-    m_subVals = subVals;
-    m_divVals = divVals;
-    m_normalize = normalize;
-
-    // Read the serialized model from disk
-    if (!Util::doesFileExist(trtModelPath)) {
-        std::cout << "Error, unable to read TensorRT model at path: " + trtModelPath << std::endl;
-        return false;
-    } else {
-        std::cout << "Loading TensorRT engine file at path: " << trtModelPath << std::endl;
-    }
-
-    std::ifstream file(trtModelPath, std::ios::binary | std::ios::ate);
-    std::streamsize size = file.tellg();
-    file.seekg(0, std::ios::beg);
-
-    std::vector<char> buffer(size);
-    if (!file.read(buffer.data(), size)) {
-        throw std::runtime_error("Unable to read engine file");
-    }
-
-    // Create a runtime to deserialize the engine file.
-    m_runtime = std::unique_ptr<nvinfer1::IRuntime>{nvinfer1::createInferRuntime(m_logger)};
-    if (!m_runtime) {
-        return false;
-    }
-
-    // Set the device index
-    auto ret = cudaSetDevice(m_options.deviceIndex);
-    if (ret != 0) {
-        int numGPUs;
-        cudaGetDeviceCount(&numGPUs);
-        auto errMsg = "Unable to set GPU device index to: " + std::to_string(m_options.deviceIndex) + ". Note, your device has " +
-                      std::to_string(numGPUs) + " CUDA-capable GPU(s).";
-        throw std::runtime_error(errMsg);
-    }
-
-    // Create an engine, a representation of the optimized model.
-    m_engine = std::unique_ptr<nvinfer1::ICudaEngine>(m_runtime->deserializeCudaEngine(buffer.data(), buffer.size()));
-    if (!m_engine) {
-        return false;
-    }
-
-    // The execution context contains all of the state associated with a
-    // particular invocation
-    m_context = std::unique_ptr<nvinfer1::IExecutionContext>(m_engine->createExecutionContext());
-    if (!m_context) {
-        return false;
-    }
-
-    // Storage for holding the input and output buffers
-    // This will be passed to TensorRT for inference
-    clearGpuBuffers();
-    m_buffers.resize(m_engine->getNbIOTensors());
-
-    m_outputLengths.clear();
-    m_inputDims.clear();
-    m_outputDims.clear();
-    m_IOTensorNames.clear();
-
-    // Create a cuda stream
-    cudaStream_t stream;
-    Util::checkCudaErrorCode(cudaStreamCreate(&stream));
-
-    // Allocate GPU memory for input and output buffers
-    m_outputLengths.clear();
-    for (int i = 0; i < m_engine->getNbIOTensors(); ++i) {
-        const auto tensorName = m_engine->getIOTensorName(i);
-        m_IOTensorNames.emplace_back(tensorName);
-        const auto tensorType = m_engine->getTensorIOMode(tensorName);
-        const auto tensorShape = m_engine->getTensorShape(tensorName);
-        const auto tensorDataType = m_engine->getTensorDataType(tensorName);
-
-        if (tensorType == nvinfer1::TensorIOMode::kINPUT) {
-            // The implementation currently only supports inputs of type float
-            if (m_engine->getTensorDataType(tensorName) != nvinfer1::DataType::kFLOAT) {
-                throw std::runtime_error("Error, the implementation currently only supports float inputs");
-            }
-
-            // Don't need to allocate memory for inputs as we will be using the OpenCV
-            // GpuMat buffer directly.
-
-            // Store the input dims for later use
-            m_inputDims.emplace_back(tensorShape.d[1], tensorShape.d[2], tensorShape.d[3]);
-            m_inputBatchSize = tensorShape.d[0];
-        } else if (tensorType == nvinfer1::TensorIOMode::kOUTPUT) {
-            // Ensure the model output data type matches the template argument
-            // specified by the user
-            if (tensorDataType == nvinfer1::DataType::kFLOAT && !std::is_same<float, T>::value) {
-                throw std::runtime_error("Error, the model has expected output of type float. Engine class "
-                                         "template parameter must be adjusted.");
-            } else if (tensorDataType == nvinfer1::DataType::kHALF && !std::is_same<__half, T>::value) {
-                throw std::runtime_error("Error, the model has expected output of type __half. Engine class "
-                                         "template parameter must be adjusted.");
-            } else if (tensorDataType == nvinfer1::DataType::kINT8 && !std::is_same<int8_t, T>::value) {
-                throw std::runtime_error("Error, the model has expected output of type int8_t. Engine class "
-                                         "template parameter must be adjusted.");
-            } else if (tensorDataType == nvinfer1::DataType::kINT32 && !std::is_same<int32_t, T>::value) {
-                throw std::runtime_error("Error, the model has expected output of type int32_t. Engine "
-                                         "class template parameter must be adjusted.");
-            } else if (tensorDataType == nvinfer1::DataType::kBOOL && !std::is_same<bool, T>::value) {
-                throw std::runtime_error("Error, the model has expected output of type bool. Engine class "
-                                         "template parameter must be adjusted.");
-            } else if (tensorDataType == nvinfer1::DataType::kUINT8 && !std::is_same<uint8_t, T>::value) {
-                throw std::runtime_error("Error, the model has expected output of type uint8_t. Engine "
-                                         "class template parameter must be adjusted.");
-            }
-            // } else if (tensorDataType == nvinfer1::DataType::kFP8) {
-                // throw std::runtime_error("Error, model has unsupported output type");
-            // }
-
-            // The binding is an output
-            uint32_t outputLength = 1;
-            m_outputDims.push_back(tensorShape);
-
-            for (int j = 1; j < tensorShape.nbDims; ++j) {
-                // We ignore j = 0 because that is the batch size, and we will take that
-                // into account when sizing the buffer
-                outputLength *= tensorShape.d[j];
-            }
-
-            m_outputLengths.push_back(outputLength);
-            // Now size the output buffer appropriately, taking into account the max
-            // possible batch size (although we could actually end up using less
-            // memory)
-            Util::checkCudaErrorCode(cudaMallocAsync(&m_buffers[i], outputLength * m_options.maxBatchSize * sizeof(T), stream));
-        } else {
-            throw std::runtime_error("Error, IO Tensor is neither an input or output!");
-        }
-    }
-
-    // Synchronize and destroy the cuda stream
-    Util::checkCudaErrorCode(cudaStreamSynchronize(stream));
-    Util::checkCudaErrorCode(cudaStreamDestroy(stream));
-
-    return true;
-}
-
-template <typename T>
-bool Engine<T>::build(std::string onnxModelPath, const std::array<float, 3> &subVals, const std::array<float, 3> &divVals, bool normalize) {
-    // Create our engine builder.
-    auto builder = std::unique_ptr<nvinfer1::IBuilder>(nvinfer1::createInferBuilder(m_logger));
-    if (!builder) {
-        return false;
-    }
-
-    // Define an explicit batch size and then create the network (implicit batch
-    // size is deprecated). More info here:
-    // https://docs.nvidia.com/deeplearning/tensorrt/developer-guide/index.html#explicit-implicit-batch
-    auto explicitBatch = 1U << static_cast<uint32_t>(nvinfer1::NetworkDefinitionCreationFlag::kEXPLICIT_BATCH);
-    auto network = std::unique_ptr<nvinfer1::INetworkDefinition>(builder->createNetworkV2(explicitBatch));
-    if (!network) {
-        return false;
-    }
-
-    // Create a parser for reading the onnx file.
-    auto parser = std::unique_ptr<nvonnxparser::IParser>(nvonnxparser::createParser(*network, m_logger));
-    if (!parser) {
-        return false;
-    }
-
-    // We are going to first read the onnx file into memory, then pass that buffer
-    // to the parser. Had our onnx model file been encrypted, this approach would
-    // allow us to first decrypt the buffer.
-    std::ifstream file(onnxModelPath, std::ios::binary | std::ios::ate);
-    std::streamsize size = file.tellg();
-    file.seekg(0, std::ios::beg);
-
-    std::vector<char> buffer(size);
-    if (!file.read(buffer.data(), size)) {
-        throw std::runtime_error("Unable to read engine file");
-    }
-
-    // Parse the buffer we read into memory.
-    auto parsed = parser->parse(buffer.data(), buffer.size());
-    if (!parsed) {
-        return false;
-    }
-
-    // Ensure that all the inputs have the same batch size
-    const auto numInputs = network->getNbInputs();
-    if (numInputs < 1) {
-        throw std::runtime_error("Error, model needs at least 1 input!");
-    }
-    const auto input0Batch = network->getInput(0)->getDimensions().d[0];
-    for (int32_t i = 1; i < numInputs; ++i) {
-        if (network->getInput(i)->getDimensions().d[0] != input0Batch) {
-            throw std::runtime_error("Error, the model has multiple inputs, each "
-                                     "with differing batch sizes!");
-        }
-    }
-
-    // Check to see if the model supports dynamic batch size or not
-    bool doesSupportDynamicBatch = false;
-    if (input0Batch == -1) {
-        doesSupportDynamicBatch = true;
-        std::cout << "Model supports dynamic batch size" << std::endl;
-    } else {
-        std::cout << "Model only supports fixed batch size of " << input0Batch << std::endl;
-        // If the model supports a fixed batch size, ensure that the maxBatchSize
-        // and optBatchSize were set correctly.
-        if (m_options.optBatchSize != input0Batch || m_options.maxBatchSize != input0Batch) {
-            throw std::runtime_error("Error, model only supports a fixed batch size of " + std::to_string(input0Batch) +
-                                     ". Must set Options.optBatchSize and Options.maxBatchSize to 1");
-        }
-    }
-
-    auto config = std::unique_ptr<nvinfer1::IBuilderConfig>(builder->createBuilderConfig());
-    if (!config) {
-        return false;
-    }
-
-    // Register a single optimization profile
-    nvinfer1::IOptimizationProfile *optProfile = builder->createOptimizationProfile();
-    for (int32_t i = 0; i < numInputs; ++i) {
-        // Must specify dimensions for all the inputs the model expects.
-        const auto input = network->getInput(i);
-        const auto inputName = input->getName();
-        const auto inputDims = input->getDimensions();
-        int32_t inputC = inputDims.d[1];
-        int32_t inputH = inputDims.d[2];
-        int32_t inputW = inputDims.d[3];
-
-        // Specify the optimization profile`
-        if (doesSupportDynamicBatch) {
-            optProfile->setDimensions(inputName, nvinfer1::OptProfileSelector::kMIN, nvinfer1::Dims4(1, inputC, inputH, inputW));
-        } else {
-            optProfile->setDimensions(inputName, nvinfer1::OptProfileSelector::kMIN,
-                                      nvinfer1::Dims4(m_options.optBatchSize, inputC, inputH, inputW));
-        }
-        optProfile->setDimensions(inputName, nvinfer1::OptProfileSelector::kOPT,
-                                  nvinfer1::Dims4(m_options.optBatchSize, inputC, inputH, inputW));
-        optProfile->setDimensions(inputName, nvinfer1::OptProfileSelector::kMAX,
-                                  nvinfer1::Dims4(m_options.maxBatchSize, inputC, inputH, inputW));
-    }
-    config->addOptimizationProfile(optProfile);
-
-    // Set the precision level
-    const auto engineName = serializeEngineOptions(m_options, onnxModelPath);
-    if (m_options.precision == Precision::FP16) {
-        // Ensure the GPU supports FP16 inference
-        if (!builder->platformHasFastFp16()) {
-            throw std::runtime_error("Error: GPU does not support FP16 precision");
-        }
-        config->setFlag(nvinfer1::BuilderFlag::kFP16);
-    } else if (m_options.precision == Precision::INT8) {
-        if (numInputs > 1) {
-            throw std::runtime_error("Error, this implementation currently only supports INT8 "
-                                     "quantization for single input models");
-        }
-
-        // Ensure the GPU supports INT8 Quantization
-        if (!builder->platformHasFastInt8()) {
-            throw std::runtime_error("Error: GPU does not support INT8 precision");
-        }
-
-        // Ensure the user has provided path to calibration data directory
-        if (m_options.calibrationDataDirectoryPath.empty()) {
-            throw std::runtime_error("Error: If INT8 precision is selected, must provide path to "
-                                     "calibration data directory to Engine::build method");
-        }
-
-        config->setFlag((nvinfer1::BuilderFlag::kINT8));
-
-        const auto input = network->getInput(0);
-        const auto inputName = input->getName();
-        const auto inputDims = input->getDimensions();
-        const auto calibrationFileName = engineName + ".calibration";
-
-        m_calibrator = std::make_unique<Int8EntropyCalibrator2>(m_options.calibrationBatchSize, inputDims.d[3], inputDims.d[2],
-                                                                m_options.calibrationDataDirectoryPath, calibrationFileName, inputName,
-                                                                subVals, divVals, normalize);
-        config->setInt8Calibrator(m_calibrator.get());
-    }
-
-    // CUDA stream used for profiling by the builder.
-    cudaStream_t profileStream;
-    Util::checkCudaErrorCode(cudaStreamCreate(&profileStream));
-    config->setProfileStream(profileStream);
-
-    // Build the engine
-    // If this call fails, it is suggested to increase the logger verbosity to
-    // kVERBOSE and try rebuilding the engine. Doing so will provide you with more
-    // information on why exactly it is failing.
-    std::unique_ptr<nvinfer1::IHostMemory> plan{builder->buildSerializedNetwork(*network, *config)};
-    if (!plan) {
-        return false;
-    }
-
-    // Write the engine to disk
-    std::ofstream outfile(engineName, std::ofstream::binary);
-    outfile.write(reinterpret_cast<const char *>(plan->data()), plan->size());
-
-    std::cout << "Success, saved engine to " << engineName << std::endl;
-
-    Util::checkCudaErrorCode(cudaStreamDestroy(profileStream));
-    return true;
-}
-
-template <typename T>
-bool Engine<T>::runInference(const cv::Mat &input,
-                             cv::Mat &output) {
-    const auto numInputs = m_inputDims.size();
-    if (numInputs > 1) {
-        std::cout << "===== Error =====" << std::endl;
-        std::cout << "Incorrect number of inputs provided!" << std::endl;
-        return false;
-    }
-
-    // Ensure the batch size does not exceed the max
-    if (input.size[0] > static_cast<size_t>(m_options.maxBatchSize)) {
-        std::cout << "===== Error =====" << std::endl;
-        std::cout << "The batch size is larger than the model expects!" << std::endl;
-        std::cout << "Model max batch size: " << m_options.maxBatchSize << std::endl;
-        std::cout << "Batch size provided to call to runInference: " << input.size[0] << std::endl;
-        return false;
-    }
-
-    // Ensure that if the model has a fixed batch size that is greater than 1, the
-    // input has the correct length
-    if (m_inputBatchSize != -1 && input.size[0] != static_cast<size_t>(m_inputBatchSize)) {
-        std::cout << "===== Error =====" << std::endl;
-        std::cout << "The batch size is different from what the model expects!" << std::endl;
-        std::cout << "Model batch size: " << m_inputBatchSize << std::endl;
-        std::cout << "Batch size provided to call to runInference: " << input.size[0] << std::endl;
-        return false;
-    }
-
-    const auto batchSize = static_cast<int32_t>(input.size[0]);
-
-    // Create the cuda stream that will be used for inference
-    cudaStream_t inferenceCudaStream;
-    Util::checkCudaErrorCode(cudaStreamCreate(&inferenceCudaStream));
-
-    std::vector<cv::cuda::GpuMat> preprocessedInputs;
-
-    // Preprocess the input
-    const auto &batchInput = input;
-    const auto &dims = m_inputDims[0];
-
-    // auto &input = batchInput[0];
-    if (batchInput.size[1] != dims.d[0] || batchInput.size[2] != dims.d[1] || batchInput.size[3] != dims.d[2]) {
-        std::cout << "===== Error =====" << std::endl;
-        std::cout << "batchInput does not have correct size!" << std::endl;
-        std::cout << "Expected: (" << dims.d[0] << ", " << dims.d[1] << ", " << dims.d[2] << ")" << std::endl;
-        std::cout << "Got: (" << batchInput.size[1] << ", " << batchInput.size[2] << ", " << batchInput.size[3] << ")" << std::endl;
-        std::cout << "Ensure you resize your batched input to the correct size" << std::endl;
-        return false;
-    }
-
-    nvinfer1::Dims4 inputDims = {batchSize, dims.d[0], dims.d[1], dims.d[2]};
-    std::cout << "m_IOTensorNames: " << m_IOTensorNames[0] << std::endl;
-    m_context->setInputShape(m_IOTensorNames[0].c_str(),
-                             inputDims); // Define the batch size
-
-    auto tShape = m_context->getTensorShape(m_IOTensorNames[0].c_str());
-    // print shape
-    std::cout << "Shape: ";
-    for (int i = 0; i < tShape.nbDims; ++i)
-        std::cout << tShape.d[i] << " ";
-    std::cout << std::endl;
-
-    // OpenCV reads images into memory in NHWC format, while TensorRT expects
-    // images in NCHW format. The following method converts NHWC to NCHW. Even
-    // though TensorRT expects NCHW at IO, during optimization, it can
-    // internally use NHWC to optimize cuda kernels See:
-    // https://docs.nvidia.com/deeplearning/tensorrt/developer-guide/index.html#data-layout
-    // Copy over the input data and perform the preprocessing
-    // auto mfloat = blobFromGpuMats(batchInput, m_subVals, m_divVals, m_normalize);
-    auto mfloat = blobFromMat(batchInput, m_subVals, m_divVals, m_normalize);
-    preprocessedInputs.push_back(mfloat);
-    m_buffers[0] = mfloat.ptr<void>();
-
-    // Ensure all dynamic bindings have been defined.
-    int32_t const size(m_engine->getNbIOTensors());
-    std::vector<char const*> names(size);
-    int32_t const nbNames = m_context->inferShapes(size, names.data());
-    // if (!m_context->allInputDimensionsSpecified()) {
-    if (nbNames < 0) {
-        throw std::runtime_error("Error, not all required dimensions specified.");
-    }
-
-    // Set the address of the input and output buffers
-    for (size_t i = 0; i < m_buffers.size(); ++i) {
-        bool status = m_context->setTensorAddress(m_IOTensorNames[i].c_str(), m_buffers[i]);
-        if (!status) {
-            return false;
-        }
-    }
-
-    // Run inference.
-    bool status = m_context->enqueueV3(inferenceCudaStream);
-    if (!status) {
-        return false;
-    }
-
-    // Copy the outputs back to CPU
-    const auto outputLength = m_outputLengths[0];
-    output = cv::Mat(batchSize, outputLength, CV_32F);
-
-    int32_t outputBinding = numInputs; // We start at index m_inputDims.size() to account for the inputs in our m_buffers
-    Util::checkCudaErrorCode(cudaMemcpyAsync(output.data, 
-                                             static_cast<char *>(m_buffers[outputBinding]),
-                                             outputLength * sizeof(T) * batchSize, cudaMemcpyDeviceToHost, inferenceCudaStream));
-
-    // // Copy the outputs back to CPU
-    // featureVectors.clear();
-
-    // for (int batch = 0; batch < batchSize; ++batch) {
-    //     // Batch
-    //     std::vector<std::vector<T>> batchOutputs{};
-    //     for (int32_t outputBinding = numInputs; outputBinding < m_engine->getNbIOTensors(); ++outputBinding) {
-    //         // We start at index m_inputDims.size() to account for the inputs in our
-    //         // m_buffers
-    //         std::vector<T> output;
-    //         auto outputLength = m_outputLengths[outputBinding - numInputs];
-    //         output.resize(outputLength);
-    //         // Copy the output
-    //         Util::checkCudaErrorCode(cudaMemcpyAsync(output.data(),
-    //                                                  static_cast<char *>(m_buffers[outputBinding]) + (batch * sizeof(T) * outputLength),
-    //                                                  outputLength * sizeof(T), cudaMemcpyDeviceToHost, inferenceCudaStream));
-    //         batchOutputs.emplace_back(std::move(output));
-    //     }
-    //     featureVectors.emplace_back(std::move(batchOutputs));
-    // }
-
-    // Synchronize the cuda stream
-    Util::checkCudaErrorCode(cudaStreamSynchronize(inferenceCudaStream));
-    Util::checkCudaErrorCode(cudaStreamDestroy(inferenceCudaStream));
-
-    // transpose output matrix
-    // output = output.t();
-    
-    // print first batch of inputMatrix
-    // auto tmp = batchInput({cv::Range(0,1), cv::Range::all(), cv::Range::all(), cv::Range::all()}).reshape(1, {32, 32});
-    // std::cout << "batch: " << tmp.row(0) << std::endl;
-
-    // std::cout << "number of features: " << output.size[0] << std::endl;
-    // std::cout << "feature length: " << output.size[1] << std::endl;
-    // std::cout << "first feature: " << output.row(0) << std::endl;
-    // std::cout << "second feature: " << output.row(1) << std::endl;
-    // std::cout << "last feature: " << output.row(output.size[0] - 1) << std::endl;
-
-
-    return true;
-}
-
-template <typename T>
-bool Engine<T>::runInference(const std::vector<std::vector<cv::cuda::GpuMat>> &inputs,
-                             std::vector<std::vector<std::vector<T>>> &featureVectors) {
-    // First we do some error checking
-    if (inputs.empty() || inputs[0].empty()) {
-        std::cout << "===== Error =====" << std::endl;
-        std::cout << "Provided input vector is empty!" << std::endl;
-        return false;
-    }
-
-    const auto numInputs = m_inputDims.size();
-    if (inputs.size() != numInputs) {
-        std::cout << "===== Error =====" << std::endl;
-        std::cout << "Incorrect number of inputs provided!" << std::endl;
-        return false;
-    }
-
-    // Ensure the batch size does not exceed the max
-    if (inputs[0].size() > static_cast<size_t>(m_options.maxBatchSize)) {
-        std::cout << "===== Error =====" << std::endl;
-        std::cout << "The batch size is larger than the model expects!" << std::endl;
-        std::cout << "Model max batch size: " << m_options.maxBatchSize << std::endl;
-        std::cout << "Batch size provided to call to runInference: " << inputs[0].size() << std::endl;
-        return false;
-    }
-
-    // Ensure that if the model has a fixed batch size that is greater than 1, the
-    // input has the correct length
-    if (m_inputBatchSize != -1 && inputs[0].size() != static_cast<size_t>(m_inputBatchSize)) {
-        std::cout << "===== Error =====" << std::endl;
-        std::cout << "The batch size is different from what the model expects!" << std::endl;
-        std::cout << "Model batch size: " << m_inputBatchSize << std::endl;
-        std::cout << "Batch size provided to call to runInference: " << inputs[0].size() << std::endl;
-        return false;
-    }
-
-    const auto batchSize = static_cast<int32_t>(inputs[0].size());
-    // Make sure the same batch size was provided for all inputs
-    for (size_t i = 1; i < inputs.size(); ++i) {
-        if (inputs[i].size() != static_cast<size_t>(batchSize)) {
-            std::cout << "===== Error =====" << std::endl;
-            std::cout << "The batch size needs to be constant for all inputs!" << std::endl;
-            return false;
-        }
-    }
-
-    // Create the cuda stream that will be used for inference
-    cudaStream_t inferenceCudaStream;
-    Util::checkCudaErrorCode(cudaStreamCreate(&inferenceCudaStream));
-
-    std::vector<cv::cuda::GpuMat> preprocessedInputs;
-
-    // Preprocess all the inputs
-    for (size_t i = 0; i < numInputs; ++i) {
-        const auto &batchInput = inputs[i];
-        const auto &dims = m_inputDims[i];
-
-        auto &input = batchInput[0];
-        if (input.channels() != dims.d[0] || input.rows != dims.d[1] || input.cols != dims.d[2]) {
-            std::cout << "===== Error =====" << std::endl;
-            std::cout << "Input does not have correct size!" << std::endl;
-            std::cout << "Expected: (" << dims.d[0] << ", " << dims.d[1] << ", " << dims.d[2] << ")" << std::endl;
-            std::cout << "Got: (" << input.channels() << ", " << input.rows << ", " << input.cols << ")" << std::endl;
-            std::cout << "Ensure you resize your input image to the correct size" << std::endl;
-            return false;
-        }
-
-        nvinfer1::Dims4 inputDims = {batchSize, dims.d[0], dims.d[1], dims.d[2]};
-        m_context->setInputShape(m_IOTensorNames[i].c_str(),
-                                 inputDims); // Define the batch size
-
-        // OpenCV reads images into memory in NHWC format, while TensorRT expects
-        // images in NCHW format. The following method converts NHWC to NCHW. Even
-        // though TensorRT expects NCHW at IO, during optimization, it can
-        // internally use NHWC to optimize cuda kernels See:
-        // https://docs.nvidia.com/deeplearning/tensorrt/developer-guide/index.html#data-layout
-        // Copy over the input data and perform the preprocessing
-        auto mfloat = blobFromGpuMats(batchInput, m_subVals, m_divVals, m_normalize);
-        preprocessedInputs.push_back(mfloat);
-        m_buffers[i] = mfloat.ptr<void>();
-    }
-
-    // Ensure all dynamic bindings have been defined.
-    if (!m_context->allInputDimensionsSpecified()) {
-        throw std::runtime_error("Error, not all required dimensions specified.");
-    }
-
-    // Set the address of the input and output buffers
-    for (size_t i = 0; i < m_buffers.size(); ++i) {
-        bool status = m_context->setTensorAddress(m_IOTensorNames[i].c_str(), m_buffers[i]);
-        if (!status) {
-            return false;
-        }
-    }
-
-    // Run inference.
-    bool status = m_context->enqueueV3(inferenceCudaStream);
-    if (!status) {
-        return false;
-    }
-
-    // Copy the outputs back to CPU
-    featureVectors.clear();
-
-    for (int batch = 0; batch < batchSize; ++batch) {
-        // Batch
-        std::vector<std::vector<T>> batchOutputs{};
-        for (int32_t outputBinding = numInputs; outputBinding < m_engine->getNbIOTensors(); ++outputBinding) {
-            // We start at index m_inputDims.size() to account for the inputs in our
-            // m_buffers
-            std::vector<T> output;
-            auto outputLength = m_outputLengths[outputBinding - numInputs];
-            output.resize(outputLength);
-            // Copy the output
-            Util::checkCudaErrorCode(cudaMemcpyAsync(output.data(),
-                                                     static_cast<char *>(m_buffers[outputBinding]) + (batch * sizeof(T) * outputLength),
-                                                     outputLength * sizeof(T), cudaMemcpyDeviceToHost, inferenceCudaStream));
-            batchOutputs.emplace_back(std::move(output));
-        }
-        featureVectors.emplace_back(std::move(batchOutputs));
-    }
-
-    // Synchronize the cuda stream
-    Util::checkCudaErrorCode(cudaStreamSynchronize(inferenceCudaStream));
-    Util::checkCudaErrorCode(cudaStreamDestroy(inferenceCudaStream));
-    return true;
-}
-
-template <typename T>
-cv::cuda::GpuMat Engine<T>::blobFromGpuMats(const std::vector<cv::cuda::GpuMat> &batchInput, const std::array<float, 3> &subVals,
-                                            const std::array<float, 3> &divVals, bool normalize) {
-    cv::cuda::GpuMat gpu_dst(1, batchInput[0].rows * batchInput[0].cols * batchInput.size(), CV_32FC1);
-
-    size_t width = batchInput[0].cols * batchInput[0].rows;
-    for (size_t img = 0; img < batchInput.size(); img++) {
-        std::vector<cv::cuda::GpuMat> input_channels{
-            cv::cuda::GpuMat(batchInput[0].rows, batchInput[0].cols, CV_32FC1, &(gpu_dst.ptr()[0 + width * 3 * img])),
-            cv::cuda::GpuMat(batchInput[0].rows, batchInput[0].cols, CV_32FC1, &(gpu_dst.ptr()[width + width * 3 * img])),
-            cv::cuda::GpuMat(batchInput[0].rows, batchInput[0].cols, CV_32FC1, &(gpu_dst.ptr()[width * 2 + width * 3 * img]))};
-        cv::cuda::split(batchInput[img], input_channels); // HWC -> CHW
-    }
-
-    cv::cuda::GpuMat mfloat;
-    if (normalize) {
-        // [0.f, 1.f]
-        gpu_dst.convertTo(mfloat, CV_32FC1, 1.f / 255.f);
-    } else {
-        // [0.f, 255.f]
-        gpu_dst.convertTo(mfloat, CV_32FC1);
-    }
-
-    // Apply scaling and mean subtraction
-    cv::cuda::subtract(mfloat, cv::Scalar(subVals[0], subVals[1], subVals[2]), mfloat, cv::noArray(), -1);
-    cv::cuda::divide(mfloat, cv::Scalar(divVals[0], divVals[1], divVals[2]), mfloat, 1, -1);
-
-    return mfloat;
-}
-
-
-
-template <typename T>
-cv::cuda::GpuMat Engine<T>::blobFromMat(const cv::Mat &batchInput, const std::array<float, 3> &subVals,
-                                            const std::array<float, 3> &divVals, bool normalize) {
-
-    // std::vector<cv::Mat> channels;
-    // cv::split(batchInput, channels);
-    // // Stretch one-channel images to vector
-    // for (auto &tmp : channels) {
-    //     tmp = tmp.reshape(1, 1);
-    // }
-
-    // cv::Mat batchInputReshaped;
-    // cv::hconcat(channels, batchInputReshaped);
-
-    // batchInputReshaped = cv::Mat::zeros(1, batchInput.size[0] * batchInput.size[1] * batchInput.size[2] * batchInput.size[3], CV_32F);
-
-    // std::cout << "reshaped size: " << batchInputReshaped.size[0] << ", " << batchInputReshaped.size[1] << std::endl;
-
-    // cv::cuda::GpuMat mfloat; //(batchInput.size(), batchInput.type());
-    // cv::cuda::GpuMat gpu_dst(1, batchInput.size[0] * batchInput.size[1] * batchInput.size[2], CV_32FC1);
-    // gpu_dst.upload(batchInput);
-    // std::cout << "input type: " << batchInput.type() << std::endl;
-    cv::Mat batchInputFlat = batchInput.reshape(1, {1, batchInput.size[0] * batchInput.size[1] * batchInput.size[2] * batchInput.size[3]});
-    // batchInputFlat.convertTo(batchInputFlat, CV_32FC1);
-    // cv::cuda::GpuMat gpu_dst(batchInput.reshape(1, {1, batchInput.size[0] * batchInput.size[1] * batchInput.size[2] * batchInput.size[3]}));
-    // gpu_dst.upload(batchInputFlat);
-    cv::cuda::GpuMat gpu_dst(batchInputFlat);
-    // std::cout << "GPU mat element size: " << gpu_dst.elemSize() << std::endl;
-
-
-    // size_t width = batchInput[0].cols * batchInput[0].rows;
-    // for (size_t img = 0; img < batchInput.size(); img++) {
-    //     std::vector<cv::cuda::GpuMat> input_channels{
-    //         cv::cuda::GpuMat(batchInput[0].rows, batchInput[0].cols, CV_32FC1, &(gpu_dst.ptr()[0 + width * 3 * img])),
-    //         cv::cuda::GpuMat(batchInput[0].rows, batchInput[0].cols, CV_32FC1, &(gpu_dst.ptr()[width + width * 3 * img])),
-    //         cv::cuda::GpuMat(batchInput[0].rows, batchInput[0].cols, CV_32FC1, &(gpu_dst.ptr()[width * 2 + width * 3 * img]))};
-    //     cv::cuda::split(batchInput[img], input_channels); // HWC -> CHW
-    // }
-
-    // cv::cuda::GpuMat mfloat;
-    // if (normalize) {
-    //     // [0.f, 1.f]
-    //     gpu_dst.convertTo(mfloat, CV_32FC1, 1.f / 255.f);
-    // } else {
-    //     // [0.f, 255.f]
-    //     gpu_dst.convertTo(mfloat, CV_32FC1);
-    // }
-
-    // // Apply scaling and mean subtraction
-    // cv::cuda::subtract(mfloat, cv::Scalar(subVals[0], subVals[1], subVals[2]), mfloat, cv::noArray(), -1);
-    // cv::cuda::divide(mfloat, cv::Scalar(divVals[0], divVals[1], divVals[2]), mfloat, 1, -1);
-
-    return gpu_dst;
-}
-
-template <typename T> std::string Engine<T>::serializeEngineOptions(const Options &options, const std::string &onnxModelPath) {
-    const auto filenamePos = onnxModelPath.find_last_of('/') + 1;
-    std::string engineName = onnxModelPath.substr(filenamePos, onnxModelPath.find_last_of('.') - filenamePos) + ".engine";
-
-    // Add the GPU device name to the file to ensure that the model is only used
-    // on devices with the exact same GPU
-    std::vector<std::string> deviceNames;
-    getDeviceNames(deviceNames);
-
-    if (static_cast<size_t>(options.deviceIndex) >= deviceNames.size()) {
-        throw std::runtime_error("Error, provided device index is out of range!");
-    }
-
-    auto deviceName = deviceNames[options.deviceIndex];
-    // Remove spaces from the device name
-    deviceName.erase(std::remove_if(deviceName.begin(), deviceName.end(), ::isspace), deviceName.end());
-
-    engineName += "." + deviceName;
-
-    // Serialize the specified options into the filename
-    if (options.precision == Precision::FP16) {
-        engineName += ".fp16";
-    } else if (options.precision == Precision::FP32) {
-        engineName += ".fp32";
-    } else {
-        engineName += ".int8";
-    }
-
-    engineName += "." + std::to_string(options.maxBatchSize);
-    engineName += "." + std::to_string(options.optBatchSize);
-
-    return engineName;
-}
-
-template <typename T> void Engine<T>::getDeviceNames(std::vector<std::string> &deviceNames) {
-    int numGPUs;
-    cudaGetDeviceCount(&numGPUs);
-
-    for (int device = 0; device < numGPUs; device++) {
-        cudaDeviceProp prop;
-        cudaGetDeviceProperties(&prop, device);
-
-        deviceNames.push_back(std::string(prop.name));
-    }
-}
-
-template <typename T>
-cv::cuda::GpuMat Engine<T>::resizeKeepAspectRatioPadRightBottom(const cv::cuda::GpuMat &input, size_t height, size_t width,
-                                                                const cv::Scalar &bgcolor) {
-    float r = std::min(width / (input.cols * 1.0), height / (input.rows * 1.0));
-    int unpad_w = r * input.cols;
-    int unpad_h = r * input.rows;
-    cv::cuda::GpuMat re(unpad_h, unpad_w, CV_8UC3);
-    cv::cuda::resize(input, re, re.size());
-    cv::cuda::GpuMat out(height, width, CV_8UC3, bgcolor);
-    re.copyTo(out(cv::Rect(0, 0, re.cols, re.rows)));
-    return out;
-}
-
-template <typename T>
-void Engine<T>::transformOutput(std::vector<std::vector<std::vector<T>>> &input, std::vector<std::vector<T>> &output) {
-    if (input.size() != 1) {
-        throw std::logic_error("The feature vector has incorrect dimensions!");
-    }
-
-    output = std::move(input[0]);
-}
-
-template <typename T> void Engine<T>::transformOutput(std::vector<std::vector<std::vector<T>>> &input, std::vector<T> &output) {
-    if (input.size() != 1 || input[0].size() != 1) {
-        throw std::logic_error("The feature vector has incorrect dimensions!");
-    }
-
-    output = std::move(input[0][0]);
-}
-=======
 // Include inline implementations
 #include "engine/EngineRunInference.inl"
 #include "engine/EngineUtilities.inl"
-#include "engine/EngineBuildLoadNetwork.inl"
->>>>>>> 68447852
+#include "engine/EngineBuildLoadNetwork.inl"